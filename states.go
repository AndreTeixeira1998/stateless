package stateless

import (
	"context"
	"fmt"
)

<<<<<<< HEAD
type stateReference[S State] struct {
	State S
}

type actionBehaviour[S State, T Trigger] struct {
=======
type actionBehaviour struct {
>>>>>>> b5a930dc
	Action      ActionFunc
	Description invocationInfo
	Trigger     *T
}

func (a actionBehaviour[S, T]) Execute(ctx context.Context, transition Transition[S, T], args ...interface{}) (err error) {
	if a.Trigger == nil || *a.Trigger == transition.Trigger {
		ctx = withTransition(ctx, transition)
		err = a.Action(ctx, args...)
	}
	return
}

type actionBehaviourSteady struct {
	Action      func(ctx context.Context) error
	Description invocationInfo
}

func (a actionBehaviourSteady) Execute(ctx context.Context) error {
	return a.Action(ctx)
}

type stateRepresentation[S State, T Trigger] struct {
	State                   S
	InitialTransitionTarget S
	Superstate              *stateRepresentation[S, T]
	EntryActions            []actionBehaviour[S, T]
	ExitActions             []actionBehaviour[S, T]
	ActivateActions         []actionBehaviourSteady
	DeactivateActions       []actionBehaviourSteady
	Substates               []*stateRepresentation[S, T]
	TriggerBehaviours       map[T][]triggerBehaviour[T]
	HasInitialState         bool
}

func newstateRepresentation[S State, T Trigger](state S) *stateRepresentation[S, T] {
	return &stateRepresentation[S, T]{
		State:             state,
		TriggerBehaviours: make(map[T][]triggerBehaviour[T]),
	}
}

func (sr *stateRepresentation[S, T]) SetInitialTransition(state S) {
	sr.InitialTransitionTarget = state
	sr.HasInitialState = true
}

func (sr *stateRepresentation[S, T]) state() S {
	return sr.State
}

func (sr *stateRepresentation[S, T]) CanHandle(ctx context.Context, trigger T, args ...interface{}) (ok bool) {
	_, ok = sr.FindHandler(ctx, trigger, args...)
	return
}

func (sr *stateRepresentation[S, T]) FindHandler(ctx context.Context, trigger T, args ...interface{}) (handler triggerBehaviourResult[T], ok bool) {
	handler, ok = sr.findHandler(ctx, trigger, args...)
	if ok || sr.Superstate == nil {
		return
	}
	handler, ok = sr.Superstate.FindHandler(ctx, trigger, args...)
	return
}

func (sr *stateRepresentation[S, T]) findHandler(ctx context.Context, trigger T, args ...interface{}) (result triggerBehaviourResult[T], ok bool) {
	var (
		possibleBehaviours []triggerBehaviour[T]
	)
	if possibleBehaviours, ok = sr.TriggerBehaviours[trigger]; !ok {
		return
	}
	allResults := make([]triggerBehaviourResult[T], 0, len(possibleBehaviours))
	for _, behaviour := range possibleBehaviours {
		allResults = append(allResults, triggerBehaviourResult[T]{
			Handler:              behaviour,
			UnmetGuardConditions: behaviour.UnmetGuardConditions(ctx, args...),
		})
	}
	metResults := make([]triggerBehaviourResult[T], 0, len(allResults))
	unmetResults := make([]triggerBehaviourResult[T], 0, len(allResults))
	for _, result := range allResults {
		if len(result.UnmetGuardConditions) == 0 {
			metResults = append(metResults, result)
		} else {
			unmetResults = append(unmetResults, result)
		}
	}
	if len(metResults) > 1 {
		panic(fmt.Sprintf("stateless: Multiple permitted exit transitions are configured from state '%v' for trigger '%v'. Guard clauses must be mutually exclusive.", sr.State, trigger))
	}
	if len(metResults) == 1 {
		result, ok = metResults[0], true
	} else if len(unmetResults) > 0 {
		result, ok = unmetResults[0], false
	}
	return
}

func (sr *stateRepresentation[S, T]) Activate(ctx context.Context) error {
	if sr.Superstate != nil {
		if err := sr.Superstate.Activate(ctx); err != nil {
			return err
		}
	}
	return sr.executeActivationActions(ctx)
}

func (sr *stateRepresentation[S, T]) Deactivate(ctx context.Context) error {
	if err := sr.executeDeactivationActions(ctx); err != nil {
		return err
	}
	if sr.Superstate != nil {
		return sr.Superstate.Deactivate(ctx)
	}
	return nil
}

func (sr *stateRepresentation[S, T]) Enter(ctx context.Context, transition Transition[S, T], args ...interface{}) error {
	if transition.IsReentry() {
		return sr.executeEntryActions(ctx, transition, args...)
	}
	if sr.IncludeState(transition.Source) {
		return nil
	}
	if sr.Superstate != nil && !transition.isInitial {
		if err := sr.Superstate.Enter(ctx, transition, args...); err != nil {
			return err
		}
	}
	return sr.executeEntryActions(ctx, transition, args...)
}

func (sr *stateRepresentation[S, T]) Exit(ctx context.Context, transition Transition[S, T], args ...interface{}) (err error) {
	isReentry := transition.IsReentry()
	if !isReentry && sr.IncludeState(transition.Destination) {
		return
	}

	err = sr.executeExitActions(ctx, transition, args...)
	// Must check if there is a superstate, and if we are leaving that superstate
	if err == nil && !isReentry && sr.Superstate != nil {
		// Check if destination is within the state list
		if sr.IsIncludedInState(transition.Destination) {
			// Destination state is within the list, exit first superstate only if it is NOT the the first
			if sr.Superstate.state() != transition.Destination {
				err = sr.Superstate.Exit(ctx, transition, args...)
			}
		} else {
			// Exit the superstate as well
			err = sr.Superstate.Exit(ctx, transition, args...)
		}
	}
	return
}

func (sr *stateRepresentation[S, T]) InternalAction(ctx context.Context, transition Transition[S, T], args ...interface{}) error {
	var internalTransition *internalTriggerBehaviour[S, T]
	var stateRep *stateRepresentation[S, T] = sr
	for stateRep != nil {
		if result, ok := stateRep.findHandler(ctx, transition.Trigger, args...); ok {
			switch t := result.Handler.(type) {
			case *internalTriggerBehaviour[S, T]:
				internalTransition = t
			}
			break
		}
		stateRep = stateRep.Superstate
	}
	if internalTransition == nil {
		panic("stateless: The configuration is incorrect, no action assigned to this internal transition.")
	}
	return internalTransition.Execute(ctx, transition, args...)
}

func (sr *stateRepresentation[S, T]) IncludeState(state S) bool {
	if state == sr.State {
		return true
	}
	for _, substate := range sr.Substates {
		if substate.IncludeState(state) {
			return true
		}
	}
	return false
}

func (sr *stateRepresentation[S, T]) IsIncludedInState(state S) bool {
	if state == sr.State {
		return true
	}
	if sr.Superstate != nil {
		return sr.Superstate.IsIncludedInState(state)
	}
	return false
}

func (sr *stateRepresentation[S, T]) AddTriggerBehaviour(tb triggerBehaviour[T]) {
	trigger := tb.GetTrigger()
	sr.TriggerBehaviours[trigger] = append(sr.TriggerBehaviours[trigger], tb)

}

func (sr *stateRepresentation[S, T]) PermittedTriggers(ctx context.Context, args ...interface{}) (triggers []T) {
	for key, value := range sr.TriggerBehaviours {
		for _, tb := range value {
			if len(tb.UnmetGuardConditions(ctx, args...)) == 0 {
				triggers = append(triggers, key)
				break
			}
		}
	}
	if sr.Superstate != nil {
		triggers = append(triggers, sr.Superstate.PermittedTriggers(ctx, args...)...)
		// remove duplicated
		seen := make(map[T]struct{}, len(triggers))
		j := 0
		for _, v := range triggers {
			if _, ok := seen[v]; ok {
				continue
			}
			seen[v] = struct{}{}
			triggers[j] = v
			j++
		}
		triggers = triggers[:j]
	}
	return
}

func (sr *stateRepresentation[S, T]) executeActivationActions(ctx context.Context) error {
	for _, a := range sr.ActivateActions {
		if err := a.Execute(ctx); err != nil {
			return err
		}
	}
	return nil
}

func (sr *stateRepresentation[S, T]) executeDeactivationActions(ctx context.Context) error {
	for _, a := range sr.DeactivateActions {
		if err := a.Execute(ctx); err != nil {
			return err
		}
	}
	return nil
}

func (sr *stateRepresentation[S, T]) executeEntryActions(ctx context.Context, transition Transition[S, T], args ...interface{}) error {
	for _, a := range sr.EntryActions {
		if err := a.Execute(ctx, transition, args...); err != nil {
			return err
		}
	}
	return nil
}

func (sr *stateRepresentation[S, T]) executeExitActions(ctx context.Context, transition Transition[S, T], args ...interface{}) error {
	for _, a := range sr.ExitActions {
		if err := a.Execute(ctx, transition, args...); err != nil {
			return err
		}
	}
	return nil
}<|MERGE_RESOLUTION|>--- conflicted
+++ resolved
@@ -5,15 +5,7 @@
 	"fmt"
 )
 
-<<<<<<< HEAD
-type stateReference[S State] struct {
-	State S
-}
-
 type actionBehaviour[S State, T Trigger] struct {
-=======
-type actionBehaviour struct {
->>>>>>> b5a930dc
 	Action      ActionFunc
 	Description invocationInfo
 	Trigger     *T
