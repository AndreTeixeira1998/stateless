package stateless

import (
	"context"
	"fmt"
	"reflect"
	"runtime"
	"strings"
)

type invocationInfo struct {
	Method string
}

func newinvocationInfo(method interface{}) invocationInfo {
	funcName := runtime.FuncForPC(reflect.ValueOf(method).Pointer()).Name()
	nameParts := strings.Split(funcName, ".")
	var name string
	if len(nameParts) != 0 {
		name = nameParts[len(nameParts)-1]
	}
	return invocationInfo{
		Method: name,
	}
}

func (inv invocationInfo) String() string {
	if inv.Method != "" {
		return inv.Method
	}
	return "<nil>"
}

type guardCondition struct {
	Guard       GuardFunc
	Description invocationInfo
}

type transitionGuard struct {
	Guards []guardCondition
}

func newtransitionGuard(guards ...GuardFunc) transitionGuard {
	tg := transitionGuard{Guards: make([]guardCondition, len(guards))}
	for i, guard := range guards {
		tg.Guards[i] = guardCondition{
			Guard:       guard,
			Description: newinvocationInfo(guard),
		}
	}
	return tg
}

// GuardConditionsMet is true if all of the guard functions return true.
func (t transitionGuard) GuardConditionMet(ctx context.Context, args ...interface{}) bool {
	for _, guard := range t.Guards {
		if !guard.Guard(ctx, args...) {
			return false
		}
	}
	return true
}

func (t transitionGuard) UnmetGuardConditions(ctx context.Context, args ...interface{}) []string {
	unmet := make([]string, 0, len(t.Guards))
	for _, guard := range t.Guards {
		if !guard.Guard(ctx, args...) {
			unmet = append(unmet, guard.Description.String())
		}
	}
	return unmet
}

type triggerBehaviour[T Trigger] interface {
	GuardConditionMet(context.Context, ...interface{}) bool
	UnmetGuardConditions(context.Context, ...interface{}) []string
	GetTrigger() T
}

type baseTriggerBehaviour[T Trigger] struct {
	Guard   transitionGuard
	Trigger T
}

func (t *baseTriggerBehaviour[T]) GetTrigger() T {
	return t.Trigger
}

func (t *baseTriggerBehaviour[T]) GuardConditionMet(ctx context.Context, args ...interface{}) bool {
	return t.Guard.GuardConditionMet(ctx, args...)
}

func (t *baseTriggerBehaviour[T]) UnmetGuardConditions(ctx context.Context, args ...interface{}) []string {
	return t.Guard.UnmetGuardConditions(ctx, args...)
}

type ignoredTriggerBehaviour[T Trigger] struct {
	baseTriggerBehaviour[T]
}

type reentryTriggerBehaviour [S State, T Trigger]struct {
	baseTriggerBehaviour[T]
	Destination S
}

type transitioningTriggerBehaviour[S State, T Trigger] struct {
	baseTriggerBehaviour[T]
	Destination S
}

type dynamicTriggerBehaviour[S State, T Trigger] struct {
	baseTriggerBehaviour[T]
	Destination func(context.Context, ...interface{}) (S, error)
}

func (t *dynamicTriggerBehaviour[S, T]) ResultsInTransitionFrom(ctx context.Context, _ S, args ...interface{}) (st S, ok bool) {
	var err error
	st, err = t.Destination(ctx, args...)
	if err == nil {
		ok = true
	}
	return
}

type internalTriggerBehaviour[S State, T Trigger] struct {
	baseTriggerBehaviour[T]
	Action ActionFunc
}

func (t *internalTriggerBehaviour[S, T]) Execute(ctx context.Context, transition Transition[S, T], args ...interface{}) error {
	ctx = withTransition(ctx, transition)
	return t.Action(ctx, args...)
}

type triggerBehaviourResult[T Trigger] struct {
	Handler              triggerBehaviour[T]
	UnmetGuardConditions []string
}

// triggerWithParameters associates configured parameters with an underlying trigger value.
type triggerWithParameters[T Trigger] struct {
	Trigger       T
	ArgumentTypes []reflect.Type
}

func (t triggerWithParameters[T]) validateParameters(args ...interface{}) {
	if len(args) != len(t.ArgumentTypes) {
		panic(fmt.Sprintf("stateless: Too many parameters have been supplied. Expecting '%d' but got '%d'.", len(t.ArgumentTypes), len(args)))
	}
	for i := range t.ArgumentTypes {
		if t.ArgumentTypes[i] != reflect.TypeOf(args[i]) {
			panic(fmt.Sprintf("stateless: The argument in position '%d' is of type '%v' but must be of type '%v'.", i, reflect.TypeOf(args[i]), t.ArgumentTypes[i]))
		}
	}
<<<<<<< HEAD
}

type onTransitionEvents[S State, T Trigger] []TransitionFunc[S, T]

func (e onTransitionEvents[S, T]) Invoke(ctx context.Context, transition Transition[S, T]) {
	for _, event := range e {
		event(ctx, transition)
	}
}

type queuedTrigger[T Trigger] struct {
	Context context.Context
	Trigger T
	Args    []interface{}
=======
>>>>>>> b5a930dc
}<|MERGE_RESOLUTION|>--- conflicted
+++ resolved
@@ -98,7 +98,7 @@
 	baseTriggerBehaviour[T]
 }
 
-type reentryTriggerBehaviour [S State, T Trigger]struct {
+type reentryTriggerBehaviour[S State, T Trigger] struct {
 	baseTriggerBehaviour[T]
 	Destination S
 }
@@ -152,21 +152,4 @@
 			panic(fmt.Sprintf("stateless: The argument in position '%d' is of type '%v' but must be of type '%v'.", i, reflect.TypeOf(args[i]), t.ArgumentTypes[i]))
 		}
 	}
-<<<<<<< HEAD
-}
-
-type onTransitionEvents[S State, T Trigger] []TransitionFunc[S, T]
-
-func (e onTransitionEvents[S, T]) Invoke(ctx context.Context, transition Transition[S, T]) {
-	for _, event := range e {
-		event(ctx, transition)
-	}
-}
-
-type queuedTrigger[T Trigger] struct {
-	Context context.Context
-	Trigger T
-	Args    []interface{}
-=======
->>>>>>> b5a930dc
 }