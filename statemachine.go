package stateless

import (
	"container/list"
	"context"
	"fmt"
	"reflect"
	"sync"
	"sync/atomic"
)

// State is used to to represent the possible machine states.
type State interface {
	comparable
}

// Trigger is used to represent the triggers that cause state transitions.
type Trigger interface {
	comparable
}

// FiringMode enumerate the different modes used when Fire-ing a trigger.
type FiringMode uint8

const (
	// FiringQueued mode shoud be used when run-to-completion is required. This is the recommended mode.
	FiringQueued FiringMode = iota
	// FiringImmediate should be used when the queing of trigger events are not needed.
	// Care must be taken when using this mode, as there is no run-to-completion guaranteed.
	FiringImmediate
)

// Transition describes a state transition.
type Transition[S State, T Trigger] struct {
	Source      S
	Destination S
	Trigger     T

	isInitial bool
}

// IsReentry returns true if the transition is a re-entry,
// i.e. the identity transition.
func (t *Transition[S, T]) IsReentry() bool {
	return t.Source == t.Destination
}

type TransitionFunc[S State, T Trigger] func(context.Context, Transition[S, T])

// UnhandledTriggerActionFunc defines a function that will be called when a trigger is not handled.
type UnhandledTriggerActionFunc[S State, T Trigger] func(ctx context.Context, state S, trigger T, unmetGuards []string) error

// DefaultUnhandledTriggerAction is the default unhandled trigger action.
func DefaultUnhandledTriggerAction[S State, T Trigger](_ context.Context, state S, trigger T, unmetGuards []string) error {
	if len(unmetGuards) != 0 {
		return fmt.Errorf("stateless: Trigger '%v' is valid for transition from state '%v' but a guard conditions are not met. Guard descriptions: '%v", trigger, state, unmetGuards)
	}
	return fmt.Errorf("stateless: No valid leaving transitions are permitted from state '%v' for trigger '%v', consider ignoring the trigger", state, trigger)
}

func callEvents(events []TransitionFunc, ctx context.Context, transition Transition) {
	for _, e := range events {
		e(ctx, transition)
	}
}

// A StateMachine is an abstract machine that can be in exactly one of a finite number of states at any given time.
// It is safe to use the StateMachine concurrently, but non of the callbacks (state manipulation, actions, events, ...) are guarded,
// so it is up to the client to protect them against race conditions.
<<<<<<< HEAD
type StateMachine[S State, T Trigger] struct {
	stateConfig            map[S]*stateRepresentation[S, T]
	triggerConfig          map[T]triggerWithParameters[T]
	stateAccessor          func(context.Context) (S, error)
	stateMutator           func(context.Context, S) error
	unhandledTriggerAction UnhandledTriggerActionFunc[S, T]
	onTransitioningEvents  onTransitionEvents[S, T]
	onTransitionedEvents   onTransitionEvents[S, T]
	eventQueue             *list.List
=======
type StateMachine struct {
	stateConfig            map[State]*stateRepresentation
	triggerConfig          map[Trigger]triggerWithParameters
	stateAccessor          func(context.Context) (State, error)
	stateMutator           func(context.Context, State) error
	unhandledTriggerAction UnhandledTriggerActionFunc
	onTransitioningEvents  []TransitionFunc
	onTransitionedEvents   []TransitionFunc
	eventQueue             list.List
>>>>>>> b5a930dc
	firingMode             FiringMode
	ops                    uint64
	firingMutex            sync.Mutex
}

<<<<<<< HEAD
func newStateMachine[S State, T Trigger]() *StateMachine[S, T] {
	return &StateMachine[S, T]{
		stateConfig:            make(map[S]*stateRepresentation[S, T]),
		triggerConfig:          make(map[T]triggerWithParameters[T]),
		unhandledTriggerAction: UnhandledTriggerActionFunc[S, T](DefaultUnhandledTriggerAction[S, T]),
		eventQueue:             list.New(),
=======
func newStateMachine() *StateMachine {
	return &StateMachine{
		stateConfig:            make(map[State]*stateRepresentation),
		triggerConfig:          make(map[Trigger]triggerWithParameters),
		unhandledTriggerAction: UnhandledTriggerActionFunc(DefaultUnhandledTriggerAction),
>>>>>>> b5a930dc
	}
}

// NewStateMachine returns a queued state machine.
func NewStateMachine[S State, T Trigger](initialState S) *StateMachine[S, T] {
	return NewStateMachineWithMode[S, T](initialState, FiringQueued)
}

// NewStateMachineWithMode returns a state machine with the desired firing mode
func NewStateMachineWithMode[S State, T Trigger](initialState S, firingMode FiringMode) *StateMachine[S, T] {
	var stateMutex sync.Mutex
<<<<<<< HEAD
	sm := newStateMachine[S, T]()
	reference := &stateReference[S]{State: initialState}
	sm.stateAccessor = func(_ context.Context) (S, error) {
=======
	sm := newStateMachine()
	reference := &struct {
		State State
	}{State: initialState}
	sm.stateAccessor = func(_ context.Context) (State, error) {
>>>>>>> b5a930dc
		stateMutex.Lock()
		defer stateMutex.Unlock()
		return reference.State, nil
	}
	sm.stateMutator = func(_ context.Context, state S) error {
		stateMutex.Lock()
		defer stateMutex.Unlock()
		reference.State = state
		return nil
	}
	sm.firingMode = firingMode
	return sm
}

// NewStateMachineWithExternalStorage returns a state machine with external state storage.
func NewStateMachineWithExternalStorage[S State, T Trigger](stateAccessor func(context.Context) (S, error), stateMutator func(context.Context, S) error, firingMode FiringMode) *StateMachine[S, T] {
	sm := newStateMachine[S, T]()
	sm.stateAccessor = stateAccessor
	sm.stateMutator = stateMutator
	sm.firingMode = firingMode
	return sm
}

// ToGraph returns the DOT representation of the state machine.
// It is not guaranteed that the returned string will be the same in different executions.
func (sm *StateMachine[S, T]) ToGraph() string {
	return new(graph[S, T]).FormatStateMachine(sm)
}

// State returns the current state.
func (sm *StateMachine[S, T]) State(ctx context.Context) (S, error) {
	return sm.stateAccessor(ctx)
}

// MustState returns the current state without the error.
// It is safe to use this method when used together with NewStateMachine
// or when using NewStateMachineWithExternalStorage with an state accessor that
// does not return an error.
func (sm *StateMachine[S, T]) MustState() S {
	st, err := sm.State(context.Background())
	if err != nil {
		panic(err)
	}
	return st
}

// PermittedTriggers see PermittedTriggersCtx.
func (sm *StateMachine[S, T]) PermittedTriggers(args ...interface{}) ([]T, error) {
	return sm.PermittedTriggersCtx(context.Background(), args...)
}

// PermittedTriggersCtx returns the currently-permissible trigger values.
func (sm *StateMachine[S, T]) PermittedTriggersCtx(ctx context.Context, args ...interface{}) ([]T, error) {
	sr, err := sm.currentState(ctx)
	if err != nil {
		return nil, err
	}
	return sr.PermittedTriggers(ctx, args...), nil
}

// Activate see ActivateCtx.
func (sm *StateMachine[S, T]) Activate() error {
	return sm.ActivateCtx(context.Background())
}

// ActivateCtx activates current state. Actions associated with activating the current state will be invoked.
// The activation is idempotent and subsequent activation of the same current state
// will not lead to re-execution of activation callbacks.
func (sm *StateMachine[S, T]) ActivateCtx(ctx context.Context) error {
	sr, err := sm.currentState(ctx)
	if err != nil {
		return err
	}
	return sr.Activate(ctx)
}

// Deactivate see DeactivateCtx.
func (sm *StateMachine[S, T]) Deactivate() error {
	return sm.DeactivateCtx(context.Background())
}

// DeactivateCtx deactivates current state. Actions associated with deactivating the current state will be invoked.
// The deactivation is idempotent and subsequent deactivation of the same current state
// will not lead to re-execution of deactivation callbacks.
func (sm *StateMachine[S, T]) DeactivateCtx(ctx context.Context) error {
	sr, err := sm.currentState(ctx)
	if err != nil {
		return err
	}
	return sr.Deactivate(ctx)
}

// IsInState see IsInStateCtx.
func (sm *StateMachine[S, T]) IsInState(state S) (bool, error) {
	return sm.IsInStateCtx(context.Background(), state)
}

// IsInStateCtx determine if the state machine is in the supplied state.
// Returns true if the current state is equal to, or a substate of, the supplied state.
func (sm *StateMachine[S, T]) IsInStateCtx(ctx context.Context, state S) (bool, error) {
	sr, err := sm.currentState(ctx)
	if err != nil {
		return false, err
	}
	return sr.IsIncludedInState(state), nil
}

// CanFire see CanFireCtx.
func (sm *StateMachine[S, T]) CanFire(trigger T, args ...interface{}) (bool, error) {
	return sm.CanFireCtx(context.Background(), trigger, args...)
}

// CanFireCtx returns true if the trigger can be fired in the current state.
func (sm *StateMachine[S, T]) CanFireCtx(ctx context.Context, trigger T, args ...interface{}) (bool, error) {
	sr, err := sm.currentState(ctx)
	if err != nil {
		return false, err
	}
	return sr.CanHandle(ctx, trigger, args...), nil
}

// SetTriggerParameters specify the arguments that must be supplied when a specific trigger is fired.
func (sm *StateMachine[S, T]) SetTriggerParameters(trigger T, argumentTypes ...reflect.Type) {
	config := triggerWithParameters[T]{Trigger: trigger, ArgumentTypes: argumentTypes}
	if _, ok := sm.triggerConfig[config.Trigger]; ok {
		panic(fmt.Sprintf("stateless: Parameters for the trigger '%v' have already been configured.", trigger))
	}
	sm.triggerConfig[trigger] = config
}

// Fire see FireCtx
func (sm *StateMachine[S, T]) Fire(trigger T, args ...interface{}) error {
	return sm.FireCtx(context.Background(), trigger, args...)
}

// FireCtx transition from the current state via the specified trigger.
// The target state is determined by the configuration of the current state.
// Actions associated with leaving the current state and entering the new one will be invoked.
//
// An error is returned if any of the state machine actions or the state callbacks return an error
// without wrapping. It can also return an error if the trigger is not mapped to any state change,
// being this error the one returned by `OnUnhandledTrigger` func.
//
// There is no rollback mechanism in case there is an action error after the state has been changed.
// Guard clauses or error states can be used gracefully handle this situations.
//
// The context is passed down to all actions and callbacks called within the scope of this method.
// There is no context error checking, although it may be implemented in future releases.
func (sm *StateMachine[S, T]) FireCtx(ctx context.Context, trigger T, args ...interface{}) error {
	return sm.internalFire(ctx, trigger, args...)
}

// OnTransitioned registers a callback that will be invoked every time the state machine
// successfully finishes a transitions from one state into another.
func (sm *StateMachine[S, T]) OnTransitioned(fn ...TransitionFunc[S, T]) {
	sm.onTransitionedEvents = append(sm.onTransitionedEvents, fn...)
}

// OnTransitioning registers a callback that will be invoked every time the state machine
// starts a transitions from one state into another.
func (sm *StateMachine[S, T]) OnTransitioning(fn ...TransitionFunc[S, T]) {
	sm.onTransitioningEvents = append(sm.onTransitioningEvents, fn...)
}

// OnUnhandledTrigger override the default behaviour of returning an error when an unhandled trigger.
func (sm *StateMachine[S, T]) OnUnhandledTrigger(fn UnhandledTriggerActionFunc[S, T]) {
	sm.unhandledTriggerAction = fn
}

// Configure begin configuration of the entry/exit actions and allowed transitions
// when the state machine is in a particular state.
func (sm *StateMachine[S, T]) Configure(state S) *StateConfiguration[S, T] {
	return &StateConfiguration[S, T]{sm: sm, sr: sm.stateRepresentation(state), lookup: sm.stateRepresentation}
}

// Firing returns true when the state machine is processing a trigger.
func (sm *StateMachine[S, T]) Firing() bool {
	return atomic.LoadUint64(&sm.ops) != 0
}

// String returns a human-readable representation of the state machine.
// It is not guaranteed that the order of the PermittedTriggers is the same in consecutive executions.
func (sm *StateMachine[S, T]) String() string {
	state, err := sm.State(context.Background())
	if err != nil {
		return ""
	}

	// PermittedTriggers only returns an error if state accessor returns one, and it has already been checked.
	triggers, _ := sm.PermittedTriggers()
	return fmt.Sprintf("StateMachine {{ State = %v, PermittedTriggers = %v }}", state, triggers)
}

func (sm *StateMachine[S, T]) setState(ctx context.Context, state S) error {
	return sm.stateMutator(ctx, state)
}

func (sm *StateMachine[S, T]) currentState(ctx context.Context) (sr *stateRepresentation[S, T], err error) {
	var state S
	state, err = sm.State(ctx)
	if err == nil {
		sr = sm.stateRepresentation(state)
	}
	return
}

func (sm *StateMachine[S, T]) stateRepresentation(state S) (sr *stateRepresentation[S, T]) {
	var ok bool
	if sr, ok = sm.stateConfig[state]; !ok {
		sr = newstateRepresentation[S, T](state)
		sm.stateConfig[state] = sr
	}
	return
}

func (sm *StateMachine[S, T]) internalFire(ctx context.Context, trigger T, args ...interface{}) error {
	switch sm.firingMode {
	case FiringImmediate:
		return sm.internalFireOne(ctx, trigger, args...)
	case FiringQueued:
		fallthrough
	default:
		return sm.internalFireQueued(ctx, trigger, args...)
	}
}

<<<<<<< HEAD
func (sm *StateMachine[S, T]) internalFireQueued(ctx context.Context, trigger T, args ...interface{}) error {
=======
type queuedTrigger struct {
	Context context.Context
	Trigger Trigger
	Args    []interface{}
}

func (sm *StateMachine) internalFireQueued(ctx context.Context, trigger Trigger, args ...interface{}) error {
>>>>>>> b5a930dc
	sm.firingMutex.Lock()
	sm.eventQueue.PushBack(queuedTrigger[T]{Context: ctx, Trigger: trigger, Args: args})
	sm.firingMutex.Unlock()
	if sm.Firing() {
		return nil
	}

	for {
		sm.firingMutex.Lock()
		e := sm.eventQueue.Front()
		if e == nil {
			sm.firingMutex.Unlock()
			break
		}
		et := sm.eventQueue.Remove(e).(queuedTrigger[T])
		sm.firingMutex.Unlock()
		if err := sm.internalFireOne(et.Context, et.Trigger, et.Args...); err != nil {
			return err
		}
	}
	return nil
}

func (sm *StateMachine[S, T]) internalFireOne(ctx context.Context, trigger T, args ...interface{}) (err error) {
	atomic.AddUint64(&sm.ops, 1)
	defer atomic.AddUint64(&sm.ops, ^uint64(0))
	var (
		config triggerWithParameters[T]
		ok     bool
	)
	if config, ok = sm.triggerConfig[trigger]; ok {
		config.validateParameters(args...)
	}
	source, err := sm.State(ctx)
	if err != nil {
		return
	}
	representativeState := sm.stateRepresentation(source)
	var result triggerBehaviourResult[T]
	if result, ok = representativeState.FindHandler(ctx, trigger, args...); !ok {
		return sm.unhandledTriggerAction(ctx, representativeState.State, trigger, result.UnmetGuardConditions)
	}
	switch t := result.Handler.(type) {
	case *ignoredTriggerBehaviour[T]:
		// ignored
	case *reentryTriggerBehaviour[S, T]:
		transition := Transition[S, T]{Source: source, Destination: t.Destination, Trigger: trigger}
		err = sm.handleReentryTrigger(ctx, representativeState, transition, args...)
	case *dynamicTriggerBehaviour[S, T]:
		destination, ok := t.ResultsInTransitionFrom(ctx, source, args...)
		if !ok {
			err = fmt.Errorf("stateless: Dynamic handler for trigger %v in state %v has failed", trigger, source)
		} else {
			transition := Transition[S, T]{Source: source, Destination: destination, Trigger: trigger}
			err = sm.handleTransitioningTrigger(ctx, representativeState, transition, args...)
		}
	case *transitioningTriggerBehaviour[S, T]:
		transition := Transition[S, T]{Source: source, Destination: t.Destination, Trigger: trigger}
		err = sm.handleTransitioningTrigger(ctx, representativeState, transition, args...)
	case *internalTriggerBehaviour[S, T]:
		var sr *stateRepresentation[S, T]
		sr, err = sm.currentState(ctx)
		if err == nil {
			transition := Transition[S, T]{Source: source, Destination: source, Trigger: trigger}
			err = sr.InternalAction(ctx, transition, args...)
		}
	}
	return
}

func (sm *StateMachine[S, T]) handleReentryTrigger(ctx context.Context, sr *stateRepresentation[S, T], transition Transition[S, T], args ...interface{}) error {
	if err := sr.Exit(ctx, transition, args...); err != nil {
		return err
	}
	newSr := sm.stateRepresentation(transition.Destination)
	if !transition.IsReentry() {
		transition = Transition[S, T]{Source: transition.Destination, Destination: transition.Destination, Trigger: transition.Trigger}
		if err := newSr.Exit(ctx, transition, args...); err != nil {
			return err
		}
	}
	callEvents(sm.onTransitioningEvents, ctx, transition)
	rep, err := sm.enterState(ctx, newSr, transition, args...)
	if err != nil {
		return err
	}
	if err := sm.setState(ctx, rep.State); err != nil {
		return err
	}
	callEvents(sm.onTransitionedEvents, ctx, transition)
	return nil
}

func (sm *StateMachine[S, T]) handleTransitioningTrigger(ctx context.Context, sr *stateRepresentation[S, T], transition Transition[S, T], args ...interface{}) error {
	if err := sr.Exit(ctx, transition, args...); err != nil {
		return err
	}
	callEvents(sm.onTransitioningEvents, ctx, transition)
	if err := sm.setState(ctx, transition.Destination); err != nil {
		return err
	}
	newSr := sm.stateRepresentation(transition.Destination)
	rep, err := sm.enterState(ctx, newSr, transition, args...)
	if err != nil {
		return err
	}
	// Check if state has changed by entering new state (by firing triggers in OnEntry or such)
	if rep.State != newSr.State {
		if err := sm.setState(ctx, rep.State); err != nil {
			return err
		}
	}
<<<<<<< HEAD
	sm.onTransitionedEvents.Invoke(ctx, Transition[S, T]{transition.Source, rep.State, transition.Trigger, false})
=======
	callEvents(sm.onTransitionedEvents, ctx, Transition{transition.Source, rep.State, transition.Trigger, false})
>>>>>>> b5a930dc
	return nil
}

func (sm *StateMachine[S, T]) enterState(ctx context.Context, sr *stateRepresentation[S, T], transition Transition[S, T], args ...interface{}) (*stateRepresentation[S, T], error) {
	// Enter the new state
	err := sr.Enter(ctx, transition, args...)
	if err != nil {
		return nil, err
	}
	// Recursively enter substates that have an initial transition
	if sr.HasInitialState {
		isValidForInitialState := false
		for _, substate := range sr.Substates {
			// Verify that the target state is a substate
			// Check if state has substate(s), and if an initial transition(s) has been set up.
			if substate.State == sr.InitialTransitionTarget {
				isValidForInitialState = true
				break
			}
		}
		if !isValidForInitialState {
			panic(fmt.Sprintf("stateless: The target (%v) for the initial transition is not a substate.", sr.InitialTransitionTarget))
		}
		initialTranslation := Transition[S, T]{Source: transition.Source, Destination: sr.InitialTransitionTarget, Trigger: transition.Trigger, isInitial: true}
		sr = sm.stateRepresentation(sr.InitialTransitionTarget)
<<<<<<< HEAD
		sm.onTransitioningEvents.Invoke(ctx, Transition[S, T]{transition.Destination, initialTranslation.Destination, transition.Trigger, false})
=======
		callEvents(sm.onTransitioningEvents, ctx, Transition{transition.Destination, initialTranslation.Destination, transition.Trigger, false})
>>>>>>> b5a930dc
		sr, err = sm.enterState(ctx, sr, initialTranslation, args...)
	}
	return sr, err
}<|MERGE_RESOLUTION|>--- conflicted
+++ resolved
@@ -58,7 +58,7 @@
 	return fmt.Errorf("stateless: No valid leaving transitions are permitted from state '%v' for trigger '%v', consider ignoring the trigger", state, trigger)
 }
 
-func callEvents(events []TransitionFunc, ctx context.Context, transition Transition) {
+func callEvents[S State, T Trigger](events []TransitionFunc[S, T], ctx context.Context, transition Transition[S, T]) {
 	for _, e := range events {
 		e(ctx, transition)
 	}
@@ -67,46 +67,25 @@
 // A StateMachine is an abstract machine that can be in exactly one of a finite number of states at any given time.
 // It is safe to use the StateMachine concurrently, but non of the callbacks (state manipulation, actions, events, ...) are guarded,
 // so it is up to the client to protect them against race conditions.
-<<<<<<< HEAD
 type StateMachine[S State, T Trigger] struct {
 	stateConfig            map[S]*stateRepresentation[S, T]
 	triggerConfig          map[T]triggerWithParameters[T]
 	stateAccessor          func(context.Context) (S, error)
 	stateMutator           func(context.Context, S) error
 	unhandledTriggerAction UnhandledTriggerActionFunc[S, T]
-	onTransitioningEvents  onTransitionEvents[S, T]
-	onTransitionedEvents   onTransitionEvents[S, T]
-	eventQueue             *list.List
-=======
-type StateMachine struct {
-	stateConfig            map[State]*stateRepresentation
-	triggerConfig          map[Trigger]triggerWithParameters
-	stateAccessor          func(context.Context) (State, error)
-	stateMutator           func(context.Context, State) error
-	unhandledTriggerAction UnhandledTriggerActionFunc
-	onTransitioningEvents  []TransitionFunc
-	onTransitionedEvents   []TransitionFunc
+	onTransitioningEvents  []TransitionFunc[S, T]
+	onTransitionedEvents   []TransitionFunc[S, T]
 	eventQueue             list.List
->>>>>>> b5a930dc
 	firingMode             FiringMode
 	ops                    uint64
 	firingMutex            sync.Mutex
 }
 
-<<<<<<< HEAD
 func newStateMachine[S State, T Trigger]() *StateMachine[S, T] {
 	return &StateMachine[S, T]{
 		stateConfig:            make(map[S]*stateRepresentation[S, T]),
 		triggerConfig:          make(map[T]triggerWithParameters[T]),
 		unhandledTriggerAction: UnhandledTriggerActionFunc[S, T](DefaultUnhandledTriggerAction[S, T]),
-		eventQueue:             list.New(),
-=======
-func newStateMachine() *StateMachine {
-	return &StateMachine{
-		stateConfig:            make(map[State]*stateRepresentation),
-		triggerConfig:          make(map[Trigger]triggerWithParameters),
-		unhandledTriggerAction: UnhandledTriggerActionFunc(DefaultUnhandledTriggerAction),
->>>>>>> b5a930dc
 	}
 }
 
@@ -118,17 +97,11 @@
 // NewStateMachineWithMode returns a state machine with the desired firing mode
 func NewStateMachineWithMode[S State, T Trigger](initialState S, firingMode FiringMode) *StateMachine[S, T] {
 	var stateMutex sync.Mutex
-<<<<<<< HEAD
 	sm := newStateMachine[S, T]()
-	reference := &stateReference[S]{State: initialState}
+	reference := &struct {
+		State S
+	}{State: initialState}
 	sm.stateAccessor = func(_ context.Context) (S, error) {
-=======
-	sm := newStateMachine()
-	reference := &struct {
-		State State
-	}{State: initialState}
-	sm.stateAccessor = func(_ context.Context) (State, error) {
->>>>>>> b5a930dc
 		stateMutex.Lock()
 		defer stateMutex.Unlock()
 		return reference.State, nil
@@ -355,17 +328,13 @@
 	}
 }
 
-<<<<<<< HEAD
+type queuedTrigger[T Trigger] struct {
+	Context context.Context
+	Trigger T
+	Args    []interface{}
+}
+
 func (sm *StateMachine[S, T]) internalFireQueued(ctx context.Context, trigger T, args ...interface{}) error {
-=======
-type queuedTrigger struct {
-	Context context.Context
-	Trigger Trigger
-	Args    []interface{}
-}
-
-func (sm *StateMachine) internalFireQueued(ctx context.Context, trigger Trigger, args ...interface{}) error {
->>>>>>> b5a930dc
 	sm.firingMutex.Lock()
 	sm.eventQueue.PushBack(queuedTrigger[T]{Context: ctx, Trigger: trigger, Args: args})
 	sm.firingMutex.Unlock()
@@ -478,11 +447,7 @@
 			return err
 		}
 	}
-<<<<<<< HEAD
-	sm.onTransitionedEvents.Invoke(ctx, Transition[S, T]{transition.Source, rep.State, transition.Trigger, false})
-=======
-	callEvents(sm.onTransitionedEvents, ctx, Transition{transition.Source, rep.State, transition.Trigger, false})
->>>>>>> b5a930dc
+	callEvents(sm.onTransitionedEvents, ctx, Transition[S, T]{transition.Source, rep.State, transition.Trigger, false})
 	return nil
 }
 
@@ -508,11 +473,7 @@
 		}
 		initialTranslation := Transition[S, T]{Source: transition.Source, Destination: sr.InitialTransitionTarget, Trigger: transition.Trigger, isInitial: true}
 		sr = sm.stateRepresentation(sr.InitialTransitionTarget)
-<<<<<<< HEAD
-		sm.onTransitioningEvents.Invoke(ctx, Transition[S, T]{transition.Destination, initialTranslation.Destination, transition.Trigger, false})
-=======
-		callEvents(sm.onTransitioningEvents, ctx, Transition{transition.Destination, initialTranslation.Destination, transition.Trigger, false})
->>>>>>> b5a930dc
+		callEvents(sm.onTransitioningEvents, ctx, Transition[S, T]{transition.Destination, initialTranslation.Destination, transition.Trigger, false})
 		sr, err = sm.enterState(ctx, sr, initialTranslation, args...)
 	}
 	return sr, err
